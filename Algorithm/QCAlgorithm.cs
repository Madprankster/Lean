--- conflicted
+++ resolved
@@ -38,11 +38,8 @@
 using QuantConnect.Statistics;
 using QuantConnect.Util;
 using SecurityTypeMarket = System.Tuple<QuantConnect.SecurityType, string>;
-<<<<<<< HEAD
 using System.Collections.Concurrent;
-=======
 using QuantConnect.Securities.Future;
->>>>>>> 391e42de
 
 namespace QuantConnect.Algorithm
 {
@@ -1332,11 +1329,11 @@
         /// </summary>
         /// <param name="symbol">The futures contract symbol</param>
         /// <param name="resolution">The <see cref="Resolution"/> of market data, Tick, Second, Minute, Hour, or Daily. Default is <see cref="Resolution.Minute"/></param>
-        /// <param name="market">The futures market, <seealso cref="Market"/>. Default is <see cref="Market.USA"/></param>
+        /// <param name="market">The futures market, <seealso cref="Market"/>. Default is value null and looked up using BrokerageModel.DefaultMarkets in <see cref="AddSecurity{T}"/></param>
         /// <param name="fillDataForward">If true, returns the last available data even if none in that timeslice. Default is <value>true</value></param>
         /// <param name="leverage">The requested leverage for this equity. Default is set by <see cref="SecurityInitializer"/></param>
         /// <returns>The new <see cref="Future"/> security</returns>
-        public Future AddFuture(string symbol, Resolution resolution = Resolution.Minute, string market = Market.USA, bool fillDataForward = true, decimal leverage = 0m)
+        public Future AddFuture(string symbol, Resolution resolution = Resolution.Minute, string market = null, bool fillDataForward = true, decimal leverage = 0m)
         {
             if (market == null)
             {
@@ -1357,7 +1354,7 @@
             var symbolProperties = _symbolPropertiesDatabase.GetSymbolProperties(market, symbol, SecurityType.Future, CashBook.AccountCurrency);
             var canonicalSecurity = (Future)SecurityManager.CreateSecurity(typeof(ZipEntryName), Portfolio, SubscriptionManager,
                 marketHoursEntry.ExchangeHours, marketHoursEntry.DataTimeZone, symbolProperties, SecurityInitializer, canonicalSymbol, resolution,
-                fillDataForward, leverage, false, false, false, true, false);
+                fillDataForward, leverage, false, false, false, LiveMode, true, false);
             canonicalSecurity.IsTradable = false;
             Securities.Add(canonicalSecurity);
 
